// Copyright 2020-2021 IOTA Stiftung
// SPDX-License-Identifier: Apache-2.0

//! This example shows how to revoke a verifiable credential.
//!
//! The Verifiable Credential is revoked by actually removing a verification method (public key)
//! from the DID Document of the Issuer.
//! As such, the Verifiable Credential can no longer be validated.
//! This would invalidate every Verifiable Credential signed with the same public key, therefore the
//! issuer would have to sign every VC with a different key. Have a look at the Merkle Key example
//! on how to do that practically.
//!
//! cargo run --example did_history

use identity::core::Timestamp;
use identity::credential::Credential;
use identity::did::MethodScope;
use identity::did::DID;
use identity::iota::ClientMap;
use identity::iota::CredentialValidation;
use identity::iota::Error;
use identity::iota::IotaVerificationMethod;
use identity::iota::Receipt;
use identity::iota::Result;
use identity::iota::TangleRef;
use identity::prelude::*;

mod common;
mod create_did;

#[tokio::main]
async fn main() -> Result<()> {
  // Create a client instance to send messages to the Tangle.
  let client: ClientMap = ClientMap::new();

  // Create a signed VC
  let (issuer, signed_vc) = create_vc_helper(&client).await?;

  // Remove the public key that signed the VC from the issuer's DID document
  // - effectively revoking the VC as it will no longer be able to verified.
  let (mut issuer_doc, issuer_key, issuer_receipt) = issuer;
  issuer_doc.remove_method(issuer_doc.id().to_url().join("#newKey")?)?;
  issuer_doc.set_previous_message_id(*issuer_receipt.message_id());
  issuer_doc.set_updated(Timestamp::now_utc());
  issuer_doc.sign_self(issuer_key.private(), &issuer_doc.default_signing_method()?.id())?;
  // This is an integration chain update, so we publish the full document.
  let update_receipt = client.publish_document(&issuer_doc).await?;

  // Log the resulting Identity update
  println!("Issuer Identity Update > {}", update_receipt.message_url()?);

  // Check the verifiable credential
  let validation: CredentialValidation = common::check_credential(&client, &signed_vc).await?;
  println!("VC verification result (false = revoked) > {:#?}", validation.verified);
  assert!(!validation.verified);
  Ok(())
}

/// Convenience function for creating a verifiable `Credential`, signed with a VerificationMethod
/// with tag #newKey.
///
/// See "create_vc" example for explanation.
async fn create_vc_helper(
  client: &ClientMap,
) -> Result<(
  (IotaDocument, KeyPair, Receipt), // issuer
  Credential,                       // signed verifiable credential
)> {
  // Create a signed DID Document/KeyPair for the credential issuer (see create_did.rs).
  let (issuer_doc, issuer_key, issuer_receipt) = create_did::run().await?;

  // Create a signed DID Document/KeyPair for the credential subject (see create_did.rs).
  let (subject_doc, ..) = create_did::run().await?;

  // Add a new VerificationMethod to the issuer with tag #newKey
  // NOTE: this allows us to revoke it without removing the default signing key.
  let (issuer_doc, issuer_new_key, issuer_updated_receipt) =
    common::add_new_key(client, &issuer_doc, &issuer_key, &issuer_receipt).await?;

  // Create an unsigned Credential with claims about `subject` specified by `issuer`.
  let mut credential: Credential = common::issue_degree(&issuer_doc, &subject_doc)?;

  // Sign the Credential with the issuer's #newKey private key, so we can later revoke it
  issuer_doc.sign_data(
    &mut credential,
    issuer_new_key.private(),
    issuer_doc.default_signing_method()?.id(),
  )?;

  let issuer = (issuer_doc, issuer_key, issuer_updated_receipt);
  Ok((issuer, credential))
}

/// Convenience function for adding a new `VerificationMethod` with tag #newKey to a DID document
/// and performing an integration chain update, publishing it to the Tangle.
///
/// See "manipulate_did" for further explanation.
pub async fn add_new_key(
  client: &ClientMap,
  doc: &IotaDocument,
  key: &KeyPair,
  receipt: &Receipt,
) -> Result<(IotaDocument, KeyPair, Receipt)> {
  let mut updated_doc = doc.clone();

  // Add #newKey to the document
<<<<<<< HEAD
  let new_key: KeyPair = KeyPair::new_ed25519().map_err(|_| Error::FailedKeyPairGeneration)?;
  let method: IotaVerificationMethod = IotaVerificationMethod::from_did(updated_doc.did().clone(), &new_key, "newKey")?;
=======
  let new_key: KeyPair = KeyPair::new_ed25519()?;
  let method: IotaVerificationMethod =
    IotaVerificationMethod::from_did(updated_doc.did().clone(), new_key.type_(), new_key.public(), "newKey")?;
>>>>>>> 553d55bd
  assert!(updated_doc.insert_method(method, MethodScope::VerificationMethod));

  // Prepare the update
  updated_doc.set_previous_message_id(*receipt.message_id());
  updated_doc.set_updated(Timestamp::now_utc());
  updated_doc.sign_self(key.private(), &updated_doc.default_signing_method()?.id())?;

  // Publish the update to the Tangle
  let update_receipt: Receipt = client.publish_document(&updated_doc).await?;
  Ok((updated_doc, new_key, update_receipt))
}<|MERGE_RESOLUTION|>--- conflicted
+++ resolved
@@ -104,14 +104,9 @@
   let mut updated_doc = doc.clone();
 
   // Add #newKey to the document
-<<<<<<< HEAD
-  let new_key: KeyPair = KeyPair::new_ed25519().map_err(|_| Error::FailedKeyPairGeneration)?;
-  let method: IotaVerificationMethod = IotaVerificationMethod::from_did(updated_doc.did().clone(), &new_key, "newKey")?;
-=======
   let new_key: KeyPair = KeyPair::new_ed25519()?;
   let method: IotaVerificationMethod =
     IotaVerificationMethod::from_did(updated_doc.did().clone(), new_key.type_(), new_key.public(), "newKey")?;
->>>>>>> 553d55bd
   assert!(updated_doc.insert_method(method, MethodScope::VerificationMethod));
 
   // Prepare the update
