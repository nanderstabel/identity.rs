[package]
name = "identity-did"
<<<<<<< HEAD
version = "0.4.1"
=======
version = "0.5.0-dev.1"
>>>>>>> ce6d4985
authors = ["IOTA Stiftung"]
edition = "2021"
homepage = "https://www.iota.org"
keywords = ["iota", "tangle", "identity"]
license = "Apache-2.0"
readme = "../README.md"
repository = "https://github.com/iotaledger/identity.rs"
description = "An implementation of the Decentralized Identifiers standard."

[dependencies]
async-trait = { version = "0.1", default-features = false }
did_url = { version = "0.1", default-features = false, features = ["std", "serde"] }
form_urlencoded = { version = "1.0.1", default-features = false }
<<<<<<< HEAD
identity-core = { version = "=0.4.1", path = "../identity-core" }
=======
identity-core = { version = "=0.5.0-dev.1", path = "../identity-core" }
indexmap = { version = "1.7", default-features = false, features = ["std", "serde-1"] }
>>>>>>> ce6d4985
serde = { version = "1.0", default-features = false, features = ["alloc", "derive"] }
strum = { version = "0.21", features = ["derive"] }
thiserror = { version = "1.0", default-features = false }

[dev-dependencies]
proptest = { version = "1.0" }

[package.metadata.docs.rs]
# To build locally:
# RUSTDOCFLAGS="--cfg docsrs" cargo +nightly doc --all-features --no-deps --workspace --open
all-features = true
rustdoc-args = ["--cfg", "docsrs"]<|MERGE_RESOLUTION|>--- conflicted
+++ resolved
@@ -1,10 +1,6 @@
 [package]
 name = "identity-did"
-<<<<<<< HEAD
-version = "0.4.1"
-=======
 version = "0.5.0-dev.1"
->>>>>>> ce6d4985
 authors = ["IOTA Stiftung"]
 edition = "2021"
 homepage = "https://www.iota.org"
@@ -18,12 +14,8 @@
 async-trait = { version = "0.1", default-features = false }
 did_url = { version = "0.1", default-features = false, features = ["std", "serde"] }
 form_urlencoded = { version = "1.0.1", default-features = false }
-<<<<<<< HEAD
-identity-core = { version = "=0.4.1", path = "../identity-core" }
-=======
 identity-core = { version = "=0.5.0-dev.1", path = "../identity-core" }
 indexmap = { version = "1.7", default-features = false, features = ["std", "serde-1"] }
->>>>>>> ce6d4985
 serde = { version = "1.0", default-features = false, features = ["alloc", "derive"] }
 strum = { version = "0.21", features = ["derive"] }
 thiserror = { version = "1.0", default-features = false }
