// Copyright 2020-2021 IOTA Stiftung
// SPDX-License-Identifier: Apache-2.0

use crypto::keys::slip10::Chain;

use hashbrown::hash_map::Entry;
use hashbrown::HashMap;
use identity_core::convert::FromJson;
use identity_core::convert::ToJson;
use identity_core::crypto::PrivateKey;
use identity_core::crypto::PublicKey;
use identity_did::did::DID;
use identity_did::verification::MethodType;
use identity_iota::did::IotaDID;
use iota_stronghold::Location;
use iota_stronghold::SLIP10DeriveInput;
use std::convert::TryFrom;
use std::io;
use std::path::Path;
use std::sync::Arc;
use tokio::sync::Mutex;

use crate::error::Error;
use crate::error::Result;
use crate::identity::ChainState;
use crate::identity::DIDLease;
use crate::identity::IdentityState;
use crate::storage::Storage;
use crate::stronghold::default_hint;
use crate::stronghold::Snapshot;
use crate::stronghold::Store;
use crate::stronghold::Vault;
use crate::types::Generation;
use crate::types::KeyLocation;
use crate::types::Signature;
use crate::utils::derive_encryption_key;
use crate::utils::EncryptionKey;

#[derive(Debug)]
pub struct Stronghold {
  did_leases: Mutex<HashMap<IotaDID, DIDLease>>,
  snapshot: Arc<Snapshot>,
}

impl Stronghold {
  pub async fn new<'a, T, U>(snapshot: &T, password: U) -> Result<Self>
  where
    T: AsRef<Path> + ?Sized,
    U: Into<Option<&'a str>>,
  {
    let snapshot: Snapshot = Snapshot::new(snapshot);

    if let Some(password) = password.into() {
      snapshot.load(derive_encryption_key(password)).await?;
    }

    Ok(Self {
      did_leases: Mutex::new(HashMap::new()),
      snapshot: Arc::new(snapshot),
    })
  }

  fn store(&self, name: &str) -> Store<'_> {
    self.snapshot.store(name, &[])
  }

  fn vault(&self, id: &IotaDID) -> Vault<'_> {
    self.snapshot.vault(&fmt_did(id), &[])
  }
}

#[async_trait::async_trait]
impl Storage for Stronghold {
  async fn set_password(&self, password: EncryptionKey) -> Result<()> {
    self.snapshot.set_password(password).await
  }

  async fn flush_changes(&self) -> Result<()> {
    self.snapshot.save().await
  }

  async fn lease_did(&self, did: &IotaDID) -> Result<DIDLease> {
    let mut hmap = self.did_leases.lock().await;

    match hmap.entry(did.clone()) {
      Entry::Occupied(entry) => {
        if entry.get().load() {
          Err(Error::IdentityInUse)
        } else {
          entry.get().store(true);
          Ok(entry.get().clone())
        }
      }
      Entry::Vacant(entry) => {
        let did_lease = DIDLease::new();
        entry.insert(did_lease.clone());
        Ok(did_lease)
      }
    }
  }

  async fn key_new(&self, did: &IotaDID, location: &KeyLocation) -> Result<PublicKey> {
    let vault: Vault<'_> = self.vault(did);

    let public: PublicKey = match location.method() {
      MethodType::Ed25519VerificationKey2018 => generate_ed25519(&vault, location).await?,
      MethodType::MerkleKeyCollection2021 => todo!("[Stronghold::key_new] Handle MerkleKeyCollection2021"),
    };

    Ok(public)
  }

  async fn key_insert(&self, did: &IotaDID, location: &KeyLocation, private_key: PrivateKey) -> Result<PublicKey> {
    let vault = self.vault(did);

    vault
      .insert(location_skey(location), private_key.as_ref(), default_hint(), &[])
      .await?;

    match location.method() {
      MethodType::Ed25519VerificationKey2018 => retrieve_ed25519(&vault, location).await,
      MethodType::MerkleKeyCollection2021 => todo!("[Stronghold::key_insert] Handle MerkleKeyCollection2021"),
    }
  }

  async fn key_get(&self, did: &IotaDID, location: &KeyLocation) -> Result<PublicKey> {
    let vault: Vault<'_> = self.vault(did);

    match location.method() {
      MethodType::Ed25519VerificationKey2018 => retrieve_ed25519(&vault, location).await,
      MethodType::MerkleKeyCollection2021 => todo!("[Stronghold::key_get] Handle MerkleKeyCollection2021"),
    }
  }

  async fn key_del(&self, did: &IotaDID, location: &KeyLocation) -> Result<()> {
    let vault: Vault<'_> = self.vault(did);

    match location.method() {
      MethodType::Ed25519VerificationKey2018 => {
        vault.delete(location_seed(location), false).await?;
        vault.delete(location_skey(location), false).await?;

        // TODO: Garbage Collection (?)
      }
      MethodType::MerkleKeyCollection2021 => todo!("[Stronghold::key_del] Handle MerkleKeyCollection2021"),
    }

    Ok(())
  }

  async fn key_sign(&self, did: &IotaDID, location: &KeyLocation, data: Vec<u8>) -> Result<Signature> {
    let vault: Vault<'_> = self.vault(did);

    match location.method() {
      MethodType::Ed25519VerificationKey2018 => sign_ed25519(&vault, data, location).await,
      MethodType::MerkleKeyCollection2021 => todo!("[Stronghold::key_sign] Handle MerkleKeyCollection2021"),
    }
  }

  async fn key_exists(&self, did: &IotaDID, location: &KeyLocation) -> Result<bool> {
    let vault: Vault<'_> = self.vault(did);

    match location.method() {
      MethodType::Ed25519VerificationKey2018 => vault.exists(location_skey(location)).await,
      MethodType::MerkleKeyCollection2021 => todo!("[Stronghold::key_exists] Handle MerkleKeyCollection2021"),
    }
  }

  async fn chain_state(&self, did: &IotaDID) -> Result<Option<ChainState>> {
    // Load the chain-specific store
    let store: Store<'_> = self.store(&fmt_did(did));

    let data: Vec<u8> = store.get(location_chain_state()).await?;

    if data.is_empty() {
      return Ok(None);
    }

<<<<<<< HEAD
    // Deserialize and return
    Ok(IdentityIndex::from_json_slice(&data).map_err(|_| Error::InvalidDeserialization)?)
=======
    Ok(Some(ChainState::from_json_slice(&data)?))
>>>>>>> 553d55bd
  }

  async fn set_chain_state(&self, did: &IotaDID, chain_state: &ChainState) -> Result<()> {
    // Load the chain-specific store
    let store: Store<'_> = self.store(&fmt_did(did));

<<<<<<< HEAD
    // Serialize the index
    let json: Vec<u8> = index.to_json_vec().map_err(|_| Error::InvalidSerialization)?;
=======
    let json: Vec<u8> = chain_state.to_json_vec()?;
>>>>>>> 553d55bd

    store.set(location_chain_state(), json, None).await?;

    Ok(())
  }

  async fn state(&self, did: &IotaDID) -> Result<Option<IdentityState>> {
    // Load the chain-specific store
    let store: Store<'_> = self.store(&fmt_did(did));

    // Read the state from the stronghold snapshot
    let data: Vec<u8> = store.get(location_state()).await?;

    // No state data found
    if data.is_empty() {
      return Ok(None);
    }

    // Deserialize and return
<<<<<<< HEAD
    Ok(Some(
      IdentitySnapshot::from_json_slice(&data).map_err(|_| Error::InvalidDeserialization)?,
    ))
=======
    Ok(Some(IdentityState::from_json_slice(&data)?))
>>>>>>> 553d55bd
  }

  async fn set_state(&self, did: &IotaDID, state: &IdentityState) -> Result<()> {
    // Load the chain-specific store
<<<<<<< HEAD
    let store: Store<'_> = self.store(&fmt_id(id));

    // Serialize the state snapshot
    let json: Vec<u8> = snapshot.to_json_vec().map_err(|_| Error::InvalidSerialization)?;

    // Write the state snapshot to the stronghold snapshot
    store.set(location_snapshot(), json, None).await?;

    Ok(())
  }

  async fn append(&self, id: IdentityId, commits: &[Commit]) -> Result<()> {
    fn encode(commit: &Commit) -> Result<(Generation, Vec<u8>)> {
      Ok((
        commit.sequence(),
        commit.event().to_json_vec().map_err(|_| Error::InvalidSerialization)?,
      ))
    }

    let store: Store<'_> = self.store(&fmt_id(id));
=======
    let store: Store<'_> = self.store(&fmt_did(did));
>>>>>>> 553d55bd

    // Serialize the state
    let json: Vec<u8> = state.to_json_vec()?;

    // Write the state to the stronghold snapshot
    store.set(location_state(), json, None).await?;

    Ok(())
  }

<<<<<<< HEAD
  async fn stream(&self, id: IdentityId, index: Generation) -> Result<BoxStream<'_, Result<Commit>>> {
    let name: String = fmt_id(id);
    let range: RangeFrom<u32> = (index.to_u32() + 1)..;

    let stream: BoxStream<'_, Result<Commit>> = stream::iter(range)
      .map(Generation::from)
      .map(Ok)
      // ================================
      // Load the event from the snapshot
      // ================================
      .and_then(move |index| {
        let name: String = name.clone();
        let snap: Arc<Snapshot> = Arc::clone(&self.snapshot);

        async move {
          let location: Location = location_event(index);
          let store: Store<'_> = snap.store(&name, &[]);
          let event: Vec<u8> = store.get(location).await?;

          Ok((index, event))
        }
      })
      // ================================
      // Parse the event
      // ================================
      .try_filter_map(move |(index, json)| async move {
        if json.is_empty() {
          Err(Error::EventNotFound)
        } else {
          let event: Event = Event::from_json_slice(&json).map_err(|_| Error::InvalidDeserialization)?;
          let commit: Commit = Commit::new(id, index, event);

          Ok(Some(commit))
        }
      })
      // ================================
      // Downcast to "traditional" stream
      // ================================
      .into_stream()
      // ================================
      // Bail on any invalid event
      // ================================
      .take_while(|event| future::ready(event.is_ok()))
      // ================================
      // Create a boxed stream
      // ================================
      .boxed();

    Ok(stream)
  }

  async fn purge(&self, id: IdentityId) -> Result<()> {
    type PurgeSet = (Generation, HashSet<KeyLocation>);

    async fn fold(mut output: PurgeSet, commit: Commit) -> Result<PurgeSet> {
      if let EventData::MethodCreated(_, method) = commit.event().data() {
        output.1.insert(method.location().clone());
      }

      let gen_a: u32 = commit.sequence().to_u32();
      let gen_b: u32 = output.0.to_u32();

      Ok((Generation::from_u32(gen_a.max(gen_b)), output.1))
    }

    // Load the chain-specific store/vault
    let store: Store<'_> = self.store(&fmt_id(id));
    let vault: Vault<'_> = self.vault(id);

    // Scan the event stream and collect a set of all key locations
    let output: (Generation, HashSet<KeyLocation>) = self
      .stream(id, Generation::new())
      .await?
      .try_fold((Generation::new(), HashSet::new()), fold)
      .await?;

    // Remove the state snapshot
    store.del(location_snapshot()).await?;

    // Remove all events
    for index in 0..output.0.to_u32() {
      store.del(location_event(Generation::from_u32(index))).await?;
    }

    // Remove all keys
    for location in output.1 {
      match location.method() {
        MethodType::Ed25519VerificationKey2018 => {
          vault.delete(location_seed(&location), false).await?;
          vault.delete(location_skey(&location), false).await?;
        }
        MethodType::MerkleKeyCollection2021 => {
          todo!("[Stronghold::purge] Handle MerkleKeyCollection2021")
        }
      }
    }

    Ok(())
=======
  async fn purge(&self, _did: &IotaDID) -> Result<()> {
    // TODO: Will be re-implemented later with the key location refactor
    todo!("stronghold purge not implemented");
>>>>>>> 553d55bd
  }

  async fn published_generation(&self, did: &IotaDID) -> Result<Option<Generation>> {
    let store: Store<'_> = self.store(&fmt_did(did));

    let bytes = store.get(location_published_generation()).await?;

    if bytes.is_empty() {
      return Ok(None);
    }

    let le_bytes: [u8; 4] = <[u8; 4]>::try_from(bytes.as_ref()).map_err(|_| {
      io::Error::new(
        io::ErrorKind::InvalidData,
        format!(
          "expected to read 4 bytes as the published generation, found {} instead",
          bytes.len()
        ),
      )
    })?;

    let gen = Generation::from_u32(u32::from_le_bytes(le_bytes));

    Ok(Some(gen))
  }

  async fn set_published_generation(&self, did: &IotaDID, index: Generation) -> Result<()> {
    let store: Store<'_> = self.store(&fmt_did(did));

    store
      .set(location_published_generation(), index.to_u32().to_le_bytes(), None)
      .await?;

    Ok(())
  }
}

async fn generate_ed25519(vault: &Vault<'_>, location: &KeyLocation) -> Result<PublicKey> {
  // Generate a SLIP10 seed as the private key
  vault
    .slip10_generate(location_seed(location), default_hint(), None)
    .await?;

  let chain: Chain = Chain::from_u32_hardened(vec![0, 0, 0]);
  let seed: SLIP10DeriveInput = SLIP10DeriveInput::Seed(location_seed(location));

  // Use the SLIP10 seed to derive a child key
  vault
    .slip10_derive(chain, seed, location_skey(location), default_hint())
    .await?;

  // Retrieve the public key of the derived child key
  retrieve_ed25519(vault, location).await
}

async fn retrieve_ed25519(vault: &Vault<'_>, location: &KeyLocation) -> Result<PublicKey> {
  vault
    .ed25519_public_key(location_skey(location))
    .await
    .map(|public| public.to_vec().into())
}

async fn sign_ed25519(vault: &Vault<'_>, payload: Vec<u8>, location: &KeyLocation) -> Result<Signature> {
  let public_key: PublicKey = retrieve_ed25519(vault, location).await?;
  let signature: [u8; 64] = vault.ed25519_sign(payload, location_skey(location)).await?;

  Ok(Signature::new(public_key, signature.into()))
}

fn location_chain_state() -> Location {
  Location::generic("$chain_state", Vec::new())
}

fn location_state() -> Location {
  Location::generic("$state", Vec::new())
}

fn location_seed(location: &KeyLocation) -> Location {
  Location::generic(fmt_key("$seed", location), Vec::new())
}

fn location_skey(location: &KeyLocation) -> Location {
  Location::generic(fmt_key("$skey", location), Vec::new())
}

fn location_published_generation() -> Location {
  Location::generic("$published_generation", Vec::new())
}

fn fmt_key(prefix: &str, location: &KeyLocation) -> Vec<u8> {
  format!("{}:{}:{}", prefix, location.generation(), location.fragment_name()).into_bytes()
}

fn fmt_did(did: &IotaDID) -> String {
  format!("$identity:{}", did.authority())
}<|MERGE_RESOLUTION|>--- conflicted
+++ resolved
@@ -176,24 +176,14 @@
       return Ok(None);
     }
 
-<<<<<<< HEAD
-    // Deserialize and return
-    Ok(IdentityIndex::from_json_slice(&data).map_err(|_| Error::InvalidDeserialization)?)
-=======
     Ok(Some(ChainState::from_json_slice(&data)?))
->>>>>>> 553d55bd
   }
 
   async fn set_chain_state(&self, did: &IotaDID, chain_state: &ChainState) -> Result<()> {
     // Load the chain-specific store
     let store: Store<'_> = self.store(&fmt_did(did));
 
-<<<<<<< HEAD
-    // Serialize the index
-    let json: Vec<u8> = index.to_json_vec().map_err(|_| Error::InvalidSerialization)?;
-=======
     let json: Vec<u8> = chain_state.to_json_vec()?;
->>>>>>> 553d55bd
 
     store.set(location_chain_state(), json, None).await?;
 
@@ -213,41 +203,12 @@
     }
 
     // Deserialize and return
-<<<<<<< HEAD
-    Ok(Some(
-      IdentitySnapshot::from_json_slice(&data).map_err(|_| Error::InvalidDeserialization)?,
-    ))
-=======
     Ok(Some(IdentityState::from_json_slice(&data)?))
->>>>>>> 553d55bd
   }
 
   async fn set_state(&self, did: &IotaDID, state: &IdentityState) -> Result<()> {
     // Load the chain-specific store
-<<<<<<< HEAD
-    let store: Store<'_> = self.store(&fmt_id(id));
-
-    // Serialize the state snapshot
-    let json: Vec<u8> = snapshot.to_json_vec().map_err(|_| Error::InvalidSerialization)?;
-
-    // Write the state snapshot to the stronghold snapshot
-    store.set(location_snapshot(), json, None).await?;
-
-    Ok(())
-  }
-
-  async fn append(&self, id: IdentityId, commits: &[Commit]) -> Result<()> {
-    fn encode(commit: &Commit) -> Result<(Generation, Vec<u8>)> {
-      Ok((
-        commit.sequence(),
-        commit.event().to_json_vec().map_err(|_| Error::InvalidSerialization)?,
-      ))
-    }
-
-    let store: Store<'_> = self.store(&fmt_id(id));
-=======
-    let store: Store<'_> = self.store(&fmt_did(did));
->>>>>>> 553d55bd
+    let store: Store<'_> = self.store(&fmt_did(did));
 
     // Serialize the state
     let json: Vec<u8> = state.to_json_vec()?;
@@ -258,110 +219,9 @@
     Ok(())
   }
 
-<<<<<<< HEAD
-  async fn stream(&self, id: IdentityId, index: Generation) -> Result<BoxStream<'_, Result<Commit>>> {
-    let name: String = fmt_id(id);
-    let range: RangeFrom<u32> = (index.to_u32() + 1)..;
-
-    let stream: BoxStream<'_, Result<Commit>> = stream::iter(range)
-      .map(Generation::from)
-      .map(Ok)
-      // ================================
-      // Load the event from the snapshot
-      // ================================
-      .and_then(move |index| {
-        let name: String = name.clone();
-        let snap: Arc<Snapshot> = Arc::clone(&self.snapshot);
-
-        async move {
-          let location: Location = location_event(index);
-          let store: Store<'_> = snap.store(&name, &[]);
-          let event: Vec<u8> = store.get(location).await?;
-
-          Ok((index, event))
-        }
-      })
-      // ================================
-      // Parse the event
-      // ================================
-      .try_filter_map(move |(index, json)| async move {
-        if json.is_empty() {
-          Err(Error::EventNotFound)
-        } else {
-          let event: Event = Event::from_json_slice(&json).map_err(|_| Error::InvalidDeserialization)?;
-          let commit: Commit = Commit::new(id, index, event);
-
-          Ok(Some(commit))
-        }
-      })
-      // ================================
-      // Downcast to "traditional" stream
-      // ================================
-      .into_stream()
-      // ================================
-      // Bail on any invalid event
-      // ================================
-      .take_while(|event| future::ready(event.is_ok()))
-      // ================================
-      // Create a boxed stream
-      // ================================
-      .boxed();
-
-    Ok(stream)
-  }
-
-  async fn purge(&self, id: IdentityId) -> Result<()> {
-    type PurgeSet = (Generation, HashSet<KeyLocation>);
-
-    async fn fold(mut output: PurgeSet, commit: Commit) -> Result<PurgeSet> {
-      if let EventData::MethodCreated(_, method) = commit.event().data() {
-        output.1.insert(method.location().clone());
-      }
-
-      let gen_a: u32 = commit.sequence().to_u32();
-      let gen_b: u32 = output.0.to_u32();
-
-      Ok((Generation::from_u32(gen_a.max(gen_b)), output.1))
-    }
-
-    // Load the chain-specific store/vault
-    let store: Store<'_> = self.store(&fmt_id(id));
-    let vault: Vault<'_> = self.vault(id);
-
-    // Scan the event stream and collect a set of all key locations
-    let output: (Generation, HashSet<KeyLocation>) = self
-      .stream(id, Generation::new())
-      .await?
-      .try_fold((Generation::new(), HashSet::new()), fold)
-      .await?;
-
-    // Remove the state snapshot
-    store.del(location_snapshot()).await?;
-
-    // Remove all events
-    for index in 0..output.0.to_u32() {
-      store.del(location_event(Generation::from_u32(index))).await?;
-    }
-
-    // Remove all keys
-    for location in output.1 {
-      match location.method() {
-        MethodType::Ed25519VerificationKey2018 => {
-          vault.delete(location_seed(&location), false).await?;
-          vault.delete(location_skey(&location), false).await?;
-        }
-        MethodType::MerkleKeyCollection2021 => {
-          todo!("[Stronghold::purge] Handle MerkleKeyCollection2021")
-        }
-      }
-    }
-
-    Ok(())
-=======
   async fn purge(&self, _did: &IotaDID) -> Result<()> {
     // TODO: Will be re-implemented later with the key location refactor
     todo!("stronghold purge not implemented");
->>>>>>> 553d55bd
   }
 
   async fn published_generation(&self, did: &IotaDID) -> Result<Option<Generation>> {
